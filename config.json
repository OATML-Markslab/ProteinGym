--- conflicted
+++ resolved
@@ -61,9 +61,6 @@
         "ProtSSN_k30_h768":{"input_score_name":"ProtSSN_k30_h768", "location":"ProtSSN", "directionality": 1, "key": "mutant","model_type":"Hybrid - Structure & PLM"},
         "ProtSSN_k30_h1280":{"input_score_name":"ProtSSN_k30_h1280", "location":"ProtSSN", "directionality": 1, "key": "mutant","model_type":"Hybrid - Structure & PLM"},
         "ProtSSN_ensemble":{"input_score_name":"ProtSSN_ensemble", "location":"ProtSSN", "directionality": 1, "key": "mutant","model_type":"Hybrid - Structure & PLM"},
-<<<<<<< HEAD
-        "ProSST-2048":{"input_score_name":"ProSST-2048", "location":"ProSST", "directionality": 1, "key": "mutant","model_type":"Hybrid - Structure & PLM"}
-=======
         "SaProt_650M_AF2":{"input_score_name":"SaProt_score", "location":"SaProt/SaProt_650M_AF2", "directionality": 1, "key": "mutant", "model_type":"Hybrid - Structure & PLM"},
         "SaProt_35M_AF2":{"input_score_name":"SaProt_score", "location":"SaProt/SaProt_35M_AF2", "directionality": 1, "key": "mutant", "model_type":"Hybrid - Structure & PLM"},
         "PoET": {"input_score_name": "PoET_score","location":"PoET","directionality":1,"key":"mutated_sequence","model_type":"Hybrid - Alignment & PLM"},
@@ -74,8 +71,6 @@
         "ProSST-1024":{"input_score_name":"ProSST-1024", "location":"ProSST/ProSST-1024", "directionality": 1, "key": "mutant","model_type":"Hybrid - Structure & PLM"},
         "ProSST-2048":{"input_score_name":"ProSST-2048", "location":"ProSST/ProSST-2048", "directionality": 1, "key": "mutant","model_type":"Hybrid - Structure & PLM"},
         "ProSST-4096":{"input_score_name":"ProSST-4096", "location":"ProSST/ProSST-4096", "directionality": 1, "key": "mutant","model_type":"Hybrid - Structure & PLM"}
-    
->>>>>>> d64fca11
     },
     "model_list_zero_shot_indels_DMS":{
         "Unirep":{"input_score_name":"Unirep_score", "location":"UniRep", "directionality": -1, "key": "mutated_sequence","model_type":"Protein language model"},
